--- conflicted
+++ resolved
@@ -2,7 +2,6 @@
 
 import 'mocha'
 import * as chai from 'chai'
-<<<<<<< HEAD
 import {
   addVideoChannel,
   createUser,
@@ -13,11 +12,8 @@
   ServerInfo,
   setAccessTokensToServers,
   uploadVideo
-} from './utils'
+} from '../../shared/utils'
 import { VideoPrivacy } from '../../shared/models/videos'
-=======
-import { flushTests, killallServers, makeGetRequest, runServer, ServerInfo } from '../../shared/utils'
->>>>>>> 35adc403
 
 const expect = chai.expect
 
