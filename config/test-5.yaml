listen:
  port: 9005

webserver:
  host: 'localhost'
  port: 9005

database:
  suffix: '-test5'

# From the project root directory
storage:
  certs: 'test5/certs/'
  uploads: 'test5/uploads/'
  logs: 'test5/logs/'
<<<<<<< HEAD
  thumbnails: 'test5/thumbnails/'
  torrents: 'test5/torrents/'

network:
  friends:
    - 'http://localhost:9001'
    - 'http://localhost:9004'
=======
  thumbnails: 'test5/thumbnails/'
>>>>>>> c4403b29
<|MERGE_RESOLUTION|>--- conflicted
+++ resolved
@@ -13,14 +13,5 @@
   certs: 'test5/certs/'
   uploads: 'test5/uploads/'
   logs: 'test5/logs/'
-<<<<<<< HEAD
   thumbnails: 'test5/thumbnails/'
-  torrents: 'test5/torrents/'
-
-network:
-  friends:
-    - 'http://localhost:9001'
-    - 'http://localhost:9004'
-=======
-  thumbnails: 'test5/thumbnails/'
->>>>>>> c4403b29
+  torrents: 'test5/torrents/'