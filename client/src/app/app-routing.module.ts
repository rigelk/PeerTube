--- conflicted
+++ resolved
@@ -35,23 +35,14 @@
     canActivateChild: [ MetaGuard ]
   },
   {
-<<<<<<< HEAD
     path: 'a',
-    loadChildren: () => import('./+accounts/accounts.module').then(m => m.AccountsModule)
-  },
-  {
-    path: 'c',
-    loadChildren: () => import('./+video-channels/video-channels.module').then(m => m.VideoChannelsModule)
-=======
-    path: 'accounts',
     loadChildren: () => import('./+accounts/accounts.module').then(m => m.AccountsModule),
     canActivateChild: [ MetaGuard ]
   },
   {
-    path: 'video-channels',
+    path: 'c',
     loadChildren: () => import('./+video-channels/video-channels.module').then(m => m.VideoChannelsModule),
     canActivateChild: [ MetaGuard ]
->>>>>>> c215e627
   },
   {
     path: 'about',
