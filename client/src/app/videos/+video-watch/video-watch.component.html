<div class="root-row row">
  <!-- We need the video container for videojs so we just hide it -->
  <div id="video-element-wrapper">
    <div *ngIf="remoteServerDown" class="remote-server-down">
      Sorry, but this video is not available because the remote instance is not responding.
      <br />
      Please try again later.
    </div>
  </div>

  <div i18n class="alert alert-warning" *ngIf="isVideoToImport()">
    The video is being imported, it will be available when the import is finished.
  </div>

  <div i18n class="alert alert-warning" *ngIf="isVideoToTranscode()">
    The video is being transcoded, it may not work properly.
  </div>

  <div i18n class="alert alert-info" *ngIf="hasVideoScheduledPublication()">
    This video will be published on {{ video.scheduledUpdate.updateAt | date: 'full' }}.
  </div>

  <div class="alert alert-danger" *ngIf="video?.blacklisted">
    <div class="blacklisted-label" i18n>This video is blacklisted.</div>
    {{ video.blacklistedReason }}
  </div>

  <!-- Video information -->
  <div *ngIf="video" class="margin-content video-bottom">
    <div class="row fullWidth">
      <div class="col-12 col-lg-auto video-info">
        <div class="video-info-first-row">
          <div>
            <div class="d-block d-sm-none"> <!-- only shown on small devices, has its conterpart for larger viewports below -->
              <h1 class="video-info-name">{{ video.name }}</h1>

              <div i18n class="video-info-date-views">
                Published {{ video.publishedAt | myFromNow }} - {{ video.views | myNumberFormatter }} views
              </div>
            </div>

            <div class="d-flex justify-content-between align-items-sm-end">
              <div class="d-none d-sm-block">
                <h1 class="video-info-name">{{ video.name }}</h1>

                <div i18n class="video-info-date-views">
                  Published {{ video.publishedAt | myFromNow }} - {{ video.views | myNumberFormatter }} views
                </div>
              </div>

              <div class="video-actions-rates">
                <div class="video-actions fullWidth justify-content-end">
                  <div
                    *ngIf="isUserLoggedIn()" [ngClass]="{ 'activated': userRating === 'like' }" (click)="setLike()"
                    class="action-button action-button-like" role="button" [attr.aria-pressed]="userRating === 'like'"
                    i18n-title title="Like this video"
                  >
                    <my-global-icon iconName="like"></my-global-icon>
                  </div>

                  <div
                    *ngIf="isUserLoggedIn()" [ngClass]="{ 'activated': userRating === 'dislike' }" (click)="setDislike()"
                    class="action-button action-button-dislike" role="button" [attr.aria-pressed]="userRating === 'dislike'"
                    i18n-title title="Dislike this video"
                  >
                    <my-global-icon iconName="dislike"></my-global-icon>
                  </div>

                  <div *ngIf="video.support" (click)="showSupportModal()" class="action-button action-button-support">
                    <my-global-icon iconName="heart"></my-global-icon>
                    <span class="icon-text" i18n>Support</span>
                  </div>

                  <div (click)="showShareModal()" class="action-button action-button-share" role="button">
                    <my-global-icon iconName="share"></my-global-icon>
                    <span class="icon-text" i18n>Share</span>
                  </div>

                  <div class="action-more" ngbDropdown placement="top" role="button">
                    <div class="action-button" ngbDropdownToggle role="button">
                      <my-global-icon class="more-icon" iconName="more"></my-global-icon>
                    </div>

                    <div ngbDropdownMenu>
<<<<<<< HEAD
                      <a *ngIf="isVideoDownloadable()" class="dropdown-item" i18n-title title="Download the video" href="#" (click)="showDownloadModal($event)">
                        <span class="icon icon-download"></span> <ng-container i18n>Download</ng-container>
=======
                      <a class="dropdown-item" i18n-title title="Download the video" href="#" (click)="showDownloadModal($event)">
                        <my-global-icon iconName="download"></my-global-icon> <ng-container i18n>Download</ng-container>
>>>>>>> 9b712a20
                      </a>

                      <a *ngIf="isUserLoggedIn()" class="dropdown-item" i18n-title title="Report this video" href="#" (click)="showReportModal($event)">
                        <my-global-icon iconName="alert"></my-global-icon> <ng-container i18n>Report</ng-container>
                      </a>

                      <a *ngIf="isVideoUpdatable()" class="dropdown-item" i18n-title title="Update this video" href="#" [routerLink]="[ '/videos/update', video.uuid ]">
                        <my-global-icon iconName="edit"></my-global-icon> <ng-container i18n>Update</ng-container>
                      </a>

                      <a *ngIf="isVideoBlacklistable()" class="dropdown-item" i18n-title title="Blacklist this video" href="#" (click)="showBlacklistModal($event)">
                        <my-global-icon iconName="no"></my-global-icon> <ng-container i18n>Blacklist</ng-container>
                      </a>

                      <a *ngIf="isVideoUnblacklistable()" class="dropdown-item" i18n-title title="Unblacklist this video" href="#" (click)="unblacklistVideo($event)">
                        <my-global-icon iconName="undo"></my-global-icon> <ng-container i18n>Unblacklist</ng-container>
                      </a>

                      <a *ngIf="isVideoRemovable()" class="dropdown-item" i18n-title title="Delete this video" href="#" (click)="removeVideo($event)">
                        <my-global-icon iconName="delete"></my-global-icon> <ng-container i18n>Delete</ng-container>
                      </a>
                    </div>
                  </div>
                </div>

                <div
                  class="video-info-likes-dislikes-bar"
                  *ngIf="video.likes !== 0 || video.dislikes !== 0"
                  [ngbTooltip]="likesBarTooltipText"
                  placement="bottom"
                >
                  <div class="likes-bar" [ngStyle]="{ 'width.%': video.likesPercent }"></div>
                </div>
              </div>
            </div>


            <div class="pt-3 border-top video-info-channel">
              <a [routerLink]="[ '/video-channels', video.byVideoChannel ]" i18n-title title="Go the channel page">
                {{ video.channel.displayName }}

                <img [src]="video.videoChannelAvatarUrl" alt="Video channel avatar" />
              </a>

              <my-subscribe-button #subscribeButton [videoChannel]="video.channel" size="small"></my-subscribe-button>
            </div>

            <div class="video-info-by">
              <a [routerLink]="[ '/accounts', video.byAccount ]" i18n-title title="Go to the account page">
                <span i18n>By {{ video.byAccount }}</span>
                <img [src]="video.accountAvatarUrl" alt="Account avatar" />
              </a>
            </div>
          </div>

        </div>

        <div class="video-info-description">
          <div class="video-info-description-html" [innerHTML]="videoHTMLDescription"></div>

          <div class="video-info-description-more" *ngIf="completeDescriptionShown === false && video.description?.length >= 250" (click)="showMoreDescription()">
            <ng-container i18n>Show more</ng-container>
            <span *ngIf="descriptionLoading === false" class="glyphicon glyphicon-menu-down"></span>
            <my-loader class="description-loading" [loading]="descriptionLoading"></my-loader>
          </div>

          <div *ngIf="completeDescriptionShown === true" (click)="showLessDescription()" class="video-info-description-more">
            <ng-container i18n>Show less</ng-container>
            <span *ngIf="descriptionLoading === false" class="glyphicon glyphicon-menu-up"></span>
          </div>
        </div>

        <div class="video-attributes">
          <div class="video-attribute">
            <span i18n class="video-attribute-label">Privacy</span>
            <span class="video-attribute-value">{{ video.privacy.label }}</span>
          </div>

          <div class="video-attribute">
            <span i18n class="video-attribute-label">Category</span>
            <span *ngIf="!video.category.id" class="video-attribute-value">{{ video.category.label }}</span>
            <a
              *ngIf="video.category.id" class="video-attribute-value"
              [routerLink]="[ '/search' ]" [queryParams]="{ categoryOneOf: [ video.category.id ] }"
            >{{ video.category.label }}</a>
          </div>

          <div class="video-attribute">
            <span i18n class="video-attribute-label">Licence</span>
            <span *ngIf="!video.licence.id" class="video-attribute-value">{{ video.licence.label }}</span>
            <a
              *ngIf="video.licence.id" class="video-attribute-value"
              [routerLink]="[ '/search' ]" [queryParams]="{ licenceOneOf: [ video.licence.id ] }"
            >{{ video.licence.label }}</a>
          </div>

          <div class="video-attribute">
            <span i18n class="video-attribute-label">Language</span>
            <span *ngIf="!video.language.id" class="video-attribute-value">{{ video.language.label }}</span>
            <a
              *ngIf="video.language.id" class="video-attribute-value"
              [routerLink]="[ '/search' ]" [queryParams]="{ languageOneOf: [ video.language.id ] }"
            >{{ video.language.label }}</a>
          </div>

          <div class="video-attribute video-attribute-tags">
            <span i18n class="video-attribute-label">Tags</span>
            <a
              *ngFor="let tag of getVideoTags()"
              class="video-attribute-value" [routerLink]="[ '/search' ]" [queryParams]="{ tagsOneOf: [ tag ] }"
            >{{ tag }}</a>
          </div>
        </div>

        <my-video-comments [video]="video" [user]="user"></my-video-comments>
      </div>

      <my-recommended-videos [inputRecommendation]="{ uuid: video.uuid, tags: video.tags }" [user]="user"></my-recommended-videos>
    </div>
  </div>

  <div class="privacy-concerns" *ngIf="hasAlreadyAcceptedPrivacyConcern === false">
    <div class="privacy-concerns-text">
      <strong i18n>Friendly Reminder: </strong>
      <ng-container i18n>
        the sharing system used for this video implies that some technical information about your system (such as a public IP address) can be sent to other peers.
      </ng-container>
      <a i18n i18n-title title="Get more information" target="_blank" rel="noopener noreferrer" href="/about/peertube">More information</a>
    </div>

    <div i18n class="privacy-concerns-okay" (click)="acceptedPrivacyConcern()">
      OK
    </div>
  </div>

<ng-template [ngIf]="video !== null">
  <my-video-support #videoSupportModal [video]="video"></my-video-support>
  <my-video-share #videoShareModal [video]="video"></my-video-share>
  <my-video-download #videoDownloadModal [video]="video"></my-video-download>
  <my-video-report #videoReportModal [video]="video"></my-video-report>
  <my-video-blacklist #videoBlacklistModal [video]="video"></my-video-blacklist>
</ng-template><|MERGE_RESOLUTION|>--- conflicted
+++ resolved
@@ -82,13 +82,8 @@
                     </div>
 
                     <div ngbDropdownMenu>
-<<<<<<< HEAD
                       <a *ngIf="isVideoDownloadable()" class="dropdown-item" i18n-title title="Download the video" href="#" (click)="showDownloadModal($event)">
-                        <span class="icon icon-download"></span> <ng-container i18n>Download</ng-container>
-=======
-                      <a class="dropdown-item" i18n-title title="Download the video" href="#" (click)="showDownloadModal($event)">
                         <my-global-icon iconName="download"></my-global-icon> <ng-container i18n>Download</ng-container>
->>>>>>> 9b712a20
                       </a>
 
                       <a *ngIf="isUserLoggedIn()" class="dropdown-item" i18n-title title="Report this video" href="#" (click)="showReportModal($event)">
